--- conflicted
+++ resolved
@@ -1,8 +1,4 @@
-<<<<<<< HEAD
-from typing import Callable, Optional
-=======
 from typing import Callable, Optional, Union
->>>>>>> 24fdad37
 import tensorflow as tf
 from pathlib import Path
 from typing import Dict
@@ -30,25 +26,18 @@
     return inner
 
 
-<<<<<<< HEAD
-def store_logs(path: Path, logs: Dict):
-=======
 def store_as_npy(path: Path, logs: Dict):
->>>>>>> 24fdad37
     path = Path(path)
     path.parent.mkdir(parents=True, exist_ok=True)
     np.save(path, logs, allow_pickle=True)
 
 
-<<<<<<< HEAD
-=======
 def load_from_npy(path: Path) -> Dict:
     path = Path(path)
     data = np.load(path, allow_pickle=True)
     return data.item()
 
 
->>>>>>> 24fdad37
 def to_numpy(logs: Dict):
     return {key: np.array(val) for key, val in logs.items()}
 
@@ -63,9 +52,6 @@
     data = data.batch(batch_size).prefetch(tf.data.experimental.AUTOTUNE)
     if repeat:
         data = data.repeat()
-<<<<<<< HEAD
-    return data
-=======
     return data
 
 
@@ -76,5 +62,4 @@
 
 def load_from_json(filename: Union[Path, str]):
     with open(filename, "r") as fp:
-        return json.load(fp)
->>>>>>> 24fdad37
+        return json.load(fp)