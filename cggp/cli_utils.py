--- conflicted
+++ resolved
@@ -1,9 +1,6 @@
 from functools import reduce
 from operator import iconcat
-<<<<<<< HEAD
 import glob
-=======
->>>>>>> 6d1ddf54
 from typing import Literal, Callable, Optional, List, Optional, TypeVar, Dict, Sequence
 from pathlib import Path
 import glob
