--- conflicted
+++ resolved
@@ -22,10 +22,6 @@
     distance_type = "covariance"
     num_inducing_points = 30
     num_iterations = 1000
-<<<<<<< HEAD
-=======
-    num_bases = 1234
->>>>>>> 40adcb2b
 
     x, y = train_data
 
@@ -90,50 +86,12 @@
         constant_term = 0.5 * N * tf.math.log(2 * np.pi * noise)
         return -(likelihood_term + constant_term)
 
-<<<<<<< HEAD
-=======
-    np.testing.assert_allclose(experimental_model.likelihood.variance.numpy(), pathwise_model.likelihood.variance.numpy())
-
-    def compute_expectation_samples(
-        samples,
-        y,
-        ):
-        error_squared = tf.square(y[newaxis, ...] - samples)
-        expected_error_squared = tf.reduce_mean(error_squared, axis=0)
-        return expected_error_squared
-
-    def compute_expectation_analytic(
-        q_mu,
-        q_var,
-        y,
-        ):
-        expected_f_sq = q_var + q_mu**2
-        expected_error_squared = y**2 - (2 * y * q_mu) + expected_f_sq
-        return expected_error_squared
-
-    num_samples = 2345
-    samples = pathwise_model.pathwise_samples(x, num_samples, num_bases)
-    q_mu_x, q_var_x = experimental_model.predict_f(xt)
-
-    likelihood_samples = compute_expectation_samples(samples, y)
-    likelihood_analytic = compute_expectation_analytic(q_mu_x, q_var_x, y)
-
-    print(f"Expectation estimated: {likelihood_samples.numpy().sum()}")
-    print(f"Expectation analytic: {likelihood_analytic.numpy().sum()}")
-
-
-
-
-
-    num_samples = 1111
->>>>>>> 40adcb2b
     likelihood = pathwise_model.compute_likelihood_term(
         data,
         num_bases=num_bases,
         num_samples=num_samples,
     )
 
-<<<<<<< HEAD
     q_mu_x, q_var_x = experimental_model.predict_f(x)
     likelihoods = experimental_model.likelihood.variational_expectations(q_mu_x, q_var_x, y)
     likelihood_ground_truth_gpflow = tf.reduce_sum(likelihoods)
@@ -141,25 +99,6 @@
     likelihood_ground_truth_sqmean = compute_expected_likelihood_term(
         experimental_model, q_mu_x, q_var_x, y
     )
-=======
-    def compute_expected_likelihood_term(
-        model,
-        q_mu,
-        q_var,
-        y
-        ):
-        
-        N = y.shape[0]
-        noise = model.likelihood.variance
-        noise_inv = tf.math.reciprocal(noise)
-        expected_error_squared = compute_expectation_analytic(q_mu, q_var, y)
-        likelihood_term = tf.reduce_sum(0.5 * noise_inv * expected_error_squared)
-        constant_term = N * 0.5 * tf.math.log(noise)
-        return likelihood_term + constant_term
-
-    q_mu_x, q_var_x = experimental_model.predict_f(xt)
-    likelihood_ground_truth = compute_expected_likelihood_term(experimental_model, q_mu_x, q_var_x, yt)
->>>>>>> 40adcb2b
 
     print(f"Likelihood term estimated: {likelihood.numpy()}")
     print(f"Likelihood term expected (gpflow): {likelihood_ground_truth_gpflow.numpy()}")
@@ -186,12 +125,8 @@
     num_test_points = 100
     x_test = np.linspace(xmin, xmax, num_test_points).reshape(-1, 1)
 
-<<<<<<< HEAD
     num_bases = 1234
     num_samples = 2
-=======
-    num_samples = 3333
->>>>>>> 40adcb2b
     samples = pathwise_model.pathwise_samples(x_test, num_bases, num_samples)
     samples_expected = experimental_model.predict_f_samples(x_test, num_samples=num_samples)
 
@@ -204,13 +139,8 @@
     samples_expected = samples_expected.numpy().squeeze().T
 
     ax.set_xlim(x_test.min(), x_test.max())
-<<<<<<< HEAD
     ax.plot(x_test, samples, color=blue)
     ax.plot(x_test, samples_expected, color=orange)
-=======
-    ax.plot(x_test, samples_expected, alpha=0.1, color="tab:orange")
-    ax.plot(x_test, samples, alpha=0.1, color="tab:blue")
->>>>>>> 40adcb2b
 
     f_mu, f_var = experimental_model.predict_f(x_test)
     f_std = np.sqrt(f_var.numpy())
