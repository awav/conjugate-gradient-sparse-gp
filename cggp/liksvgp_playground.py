--- conflicted
+++ resolved
@@ -211,21 +211,7 @@
             [x, x], [variational_lower[i], variational_upper[i]], color=color, marker="_"
         )
 
-    # variational parameters
-    variational_mean = model.trainable_variables[0].numpy()
-    variational_errvar = np.exp(model.trainable_variables[1].numpy())
-    scaling_level = 1.96
-    variational_upper = variational_mean + scaling_level*variational_errvar
-    variational_lower = variational_mean - scaling_level*variational_errvar
-    bottom_ax.scatter(iv, variational_mean, color=colors)
-    for i in range(num_inducing_points):
-        bottom_ax.plot([iv[i][0], iv[i][0]], [variational_lower[i][0], variational_upper[i][0]], color = colors[i])
-
     plt.tight_layout()
     plt.savefig('liksvgp.pdf') 
     plt.show()
-<<<<<<< HEAD
-    print("end")
-=======
- 
->>>>>>> 5e08ecef
+    print("end")