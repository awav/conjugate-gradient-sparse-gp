import gpflow
from typing import Callable, Literal, Optional, Tuple
import numpy as np
import tensorflow as tf
import matplotlib.pyplot as plt

Tensor = tf.Tensor
DistanceType = Literal["Euclidean", "covariance", "correlation"]


def create_kernel_distance_fn(kernel: gpflow.kernels.Kernel, distance_type: DistanceType):
    def cov(args):
        x, y = args
        x_dist = kernel(x, full_cov=False)
        y_dist = kernel(
            y, y
        )  # TODO(awav): apparently, gpflow kernel works inconsistently for different shapes with full_cov=False.
        xy_dist = kernel(x, y)
        distance = x_dist + y_dist - 2 * xy_dist
        return distance

    def cor(args):
        x, y = args
        x_dist = kernel(x, full_cov=False)
        y_dist = kernel(
            y, y
        )  # TODO(awav): apparently, gpflow kernel works inconsistently for different shapes with full_cov=False.
        xy_dist = kernel(x, y)
        return 1.0 - xy_dist / tf.sqrt(x_dist * y_dist)

    functions = {"covariance": cov, "correlation": cor}
    func = functions[distance_type]
    return func


def euclid_distance(args):
    x, y = args
    return tf.linalg.norm(x - y, axis=-1)


class CoverTreeNode:
    def __init__(
        self,
        point,
        radius,
        parent,
        data,
    ):
        self.point = point
        self.radius = radius
        self.parent = parent
        self.data = data
        self.original_data = data.copy()
        self.children = []

    def print(self, original_data):
        plt.scatter(original_data[:, 0], original_data[:, 1], c="C1", marker="o")
        plt.scatter(self.original_data[:, 0], self.original_data[:, 1], c="C2", marker="x")
        plt.scatter(self.point[0], self.point[1], c="C3", marker="+", s=40)
        circle = plt.Circle((self.point[0], self.point[1]), self.radius, color="blue", alpha=0.2)
        ax = plt.gca()
        plt.xlim([-0.5, 1.5])
        plt.ylim([-0.5, 1.5])
        ax.add_patch(circle)
        plt.show()

<<<<<<< HEAD
=======

>>>>>>> b712d204
class ModifiedCoverTree:
    def __init__(
        self,
        distance: Callable,
        data,
        num_levels: int,
    ):
        self.distance = distance
        self.levels = [[] for _ in range(num_levels)]
<<<<<<< HEAD
        
        root_mean = data.mean(axis = -2)
=======

        root_mean = data.mean(axis=-2)
>>>>>>> b712d204
        root_distances = self.distance((root_mean, data))
        max_radius = np.max(root_distances)

        node = CoverTreeNode(root_mean, max_radius, None, data)
        self.levels[0].append(node)

        for level in range(1, num_levels):
            radius = max_radius / (2**level)
            for node in self.levels[level - 1]:
                active_data = node.data
                while len(active_data) > 0:
                    point = (0.75 * active_data[0]) + (0.25 * node.point)
                    distances = self.distance((point, active_data))
                    indices = distances <= radius
                    neighborhood = active_data[indices, :]
                    child = CoverTreeNode(point, radius, node, neighborhood)
                    self.levels[level].append(child)
                    node.children.append(child)
                    active_data = active_data[~indices, :]
<<<<<<< HEAD
        
        self.nodes = [node for level in self.levels for node in level]
                
=======
>>>>>>> b712d204

        self.nodes = [node for level in self.levels for node in level]<|MERGE_RESOLUTION|>--- conflicted
+++ resolved
@@ -64,10 +64,6 @@
         ax.add_patch(circle)
         plt.show()
 
-<<<<<<< HEAD
-=======
-
->>>>>>> b712d204
 class ModifiedCoverTree:
     def __init__(
         self,
@@ -77,13 +73,8 @@
     ):
         self.distance = distance
         self.levels = [[] for _ in range(num_levels)]
-<<<<<<< HEAD
-        
-        root_mean = data.mean(axis = -2)
-=======
 
         root_mean = data.mean(axis=-2)
->>>>>>> b712d204
         root_distances = self.distance((root_mean, data))
         max_radius = np.max(root_distances)
 
@@ -103,11 +94,5 @@
                     self.levels[level].append(child)
                     node.children.append(child)
                     active_data = active_data[~indices, :]
-<<<<<<< HEAD
-        
-        self.nodes = [node for level in self.levels for node in level]
-                
-=======
->>>>>>> b712d204
 
         self.nodes = [node for level in self.levels for node in level]