from typing import Tuple, List
from typing import Callable, Literal, Optional
import tensorflow as tf
import matplotlib.pyplot as plt
import math
import numpy as np


Tensor = tf.Tensor


class CoverTreeNode:
    def __init__(
        self,
        point,
        radius,
        parent,
        data,
        R_neighbors: Optional[list] = None
    ):
        self.point = point
        self.radius = radius
        self.parent = parent
        self.data = data
        self.original_data = (data[0].copy(), data[1].copy())
        self.children = []
        if R_neighbors is None:
            R_neighbors = [self]
        self.R_neighbors = R_neighbors


<<<<<<< HEAD

class CoverTree:
=======
class ModifiedCoverTree:
    def __init__(
        self,
        distance: Callable,
        data,
        spatial_resolution: Optional[float] = None,
        num_levels: Optional[int] = 1,
        plotting: bool = False,
    ):
        self.distance = distance

        x, y = data
        x = tf.convert_to_tensor(x, dtype=x.dtype)
        y = tf.convert_to_tensor(y, dtype=y.dtype)
        data = (x, y)

        root_mean = tf.reduce_mean(x, axis=-2)
        root_distances = self.distance((root_mean, x))
        max_radius = tf.reduce_max(root_distances)

        if spatial_resolution is not None:
            num_levels = math.ceil(math.log2(max_radius / spatial_resolution)) + 1
            max_radius = spatial_resolution * (2 ** (num_levels - 1))

        node = CoverTreeNode(root_mean, max_radius, None, data, plotting=plotting)
        self.levels = [[] for _ in range(num_levels)]
        self.levels[0].append(node)

        for level in range(1, num_levels):
            radius = max_radius / (2**level)
            for node in self.levels[level - 1]:
                active_x, active_y = node.data
                balance_active_x, balance_active_y = node.data
                while tf.shape(active_x)[0] > 0:
                    point = (2 * active_x[0, ...] / 3) + (node.point / 3)
                    distances = self.distance((point, active_x))
                    indices = distances <= radius
                    active_x = tf.boolean_mask(active_x, ~indices)
                    active_y = tf.boolean_mask(active_y, ~indices)
                    child = CoverTreeNode(point, radius, node, None, plotting=plotting)
                    self.levels[level].append(child)
                    node.children.append(child)
                children = tf.stack([child.point for child in node.children])
                if tf.size(balance_active_x) > 0:
                    child_distances = tf.linalg.norm(children[:,None, ...] - balance_active_x[None,:, ...], axis=-1)
                    nearest_child = tf.math.argmin(child_distances, axis=0)
                    for idx, child in enumerate(node.children):
                        child_indices = tf.equal(nearest_child, idx)
                        neighborhood_x = tf.boolean_mask(balance_active_x, child_indices)
                        neighborhood_y = tf.boolean_mask(balance_active_y, child_indices)
                        balance_active_x = tf.boolean_mask(balance_active_x, ~child_indices)
                        balance_active_y = tf.boolean_mask(balance_active_y, ~child_indices)
                        nearest_child = tf.boolean_mask(nearest_child, ~child_indices)
                        child.data = (neighborhood_x, neighborhood_y)
                        if plotting:
                            child.original_data = (neighborhood_x, neighborhood_y)
        return None

    @property
    def centroids(self):
        return tf.stack([node.point for node in self.levels[-1]])

    @property
    def cluster_ys(self) -> List[Tensor]:
        ys = [node.data[1] for node in self.levels[-1]]
        return ys

    @property
    def cluster_mean_and_counts(self) -> Tuple[Tensor, Tensor]:
        means_and_counts = [
            (tf.reduce_mean(node.data[1]), tf.shape(node.data[1])[0]) for node in self.levels[-1]
        ]
        dtype = self.levels[-1][0].data[1].dtype
        means, counts = zip(*means_and_counts)
        ctt = tf.convert_to_tensor
        return ctt(means, dtype=dtype)[..., None], ctt(counts, dtype=dtype)[..., None]


class SiblingAwareCoverTree:
>>>>>>> a2ac5acf
    def __init__(
        self,
        distance: Callable,
        data,
        spatial_resolution: Optional[float] = None,
        num_levels: Optional[int] = 1,
        lloyds = True,
        voronoi = True,
    ):
        def distance_fn(args):
            result = distance(args)
            return np.array(result, dtype=result.dtype.as_numpy_dtype)

        self.distance = distance_fn
        (x, y) = data

        root_mean = x.mean(axis=-2)
        root_distances = self.distance((root_mean, x))
        max_radius = np.max(root_distances)

        if spatial_resolution is not None:
            num_levels = math.ceil(math.log2(max_radius / spatial_resolution)) + 1
            max_radius = spatial_resolution * (2 ** (num_levels - 1))

        root = CoverTreeNode(root_mean, max_radius, None, data, None)
        self.levels = [[] for _ in range(num_levels)]
        self.levels[0].append(root)

        for level in range(1, num_levels):
            radius = max_radius / (2**level)
            for parent in self.levels[level - 1]:
                while len(parent.data[0]) > 0:
                    initial_point = parent.data[0][0]
                    if lloyds:
                        initial_R_neighbor_x = np.concatenate([r.data[0] for r in parent.R_neighbors], axis=-2)
                        initial_distances = self.distance((initial_point, initial_R_neighbor_x))
                        initial_neighborhood = initial_R_neighbor_x[initial_distances <= radius, :]
                        point = initial_neighborhood.mean(axis = -2)
                    else:
                        point = initial_point
                    neighborhood_x = np.empty((0,parent.data[0].shape[-1]))
                    neighborhood_y = np.empty((0,parent.data[1].shape[-1]))
                    for R_neighbor in parent.R_neighbors:
                        (R_neighbor_x, R_neighbor_y) = R_neighbor.data
                        distances = self.distance((point, R_neighbor_x))
                        indices = distances <= radius
                        neighborhood_x = np.concatenate((neighborhood_x, R_neighbor_x[indices, :]), axis=-2)
                        neighborhood_y = np.concatenate((neighborhood_y, R_neighbor_y[indices, :]), axis=-2)
                        R_neighbor.data = (R_neighbor_x[~indices, :], R_neighbor_y[~indices, :])
                    child = CoverTreeNode(point, radius, parent, (neighborhood_x, neighborhood_y))
                    self.levels[level].append(child)
<<<<<<< HEAD
                    parent.children.append(child)
            for parent in self.levels[level-1]:
                potential_child_R_neighbors = [child for R_neighbor in parent.R_neighbors for child in R_neighbor.children]
                for child in parent.children:
                    child.R_neighbors = [R_neighbor for R_neighbor in potential_child_R_neighbors if np.linalg.norm(R_neighbor.point - child.point) <= 4*radius]
            if voronoi:
                for parent in self.levels[level-1]:
                    (voronoi_x, voronoi_y) = parent.original_data
                    if voronoi_x.size > 0:
                        potential_child_R_neighbors = [child for R_neighbor in parent.R_neighbors for child in R_neighbor.children]
                        potential_points = np.stack([child.point for child in potential_child_R_neighbors])
                        potential_distances = np.linalg.norm(potential_points[:,None,...] - voronoi_x[None,:,...], axis=-1)
                        nearest_potential_child = np.argmin(potential_distances, axis=0)
                        for (idx, child) in enumerate(potential_child_R_neighbors):
                            child_indices = nearest_potential_child == idx
                            node_neighborhood_x = voronoi_x[child_indices, :]
                            node_neighborhood_y = voronoi_y[child_indices, :]
                            neighborhood_x = np.concatenate((child.data[0], node_neighborhood_x))
                            neighborhood_y = np.concatenate((child.data[1], node_neighborhood_y))
                            voronoi_x = voronoi_x[~child_indices, :]
                            voronoi_y = voronoi_y[~child_indices, :]
                            nearest_potential_child = nearest_potential_child[~child_indices]
                            child.data = (neighborhood_x, neighborhood_y)
                            child.original_data = (child.data[0].copy(), child.data[1].copy())

        self.nodes = [node for level in self.levels for node in level]
=======
                    node.children.append(child)
            for node in self.levels[level-1]:
                potential_child_siblings = node.children + [child for sibling in node.siblings for child in sibling.children]
                for child in node.children:    
                    child.siblings = [sibling for sibling in potential_child_siblings if np.linalg.norm(sibling.point - child.point) <= 4*radius]
                    child.data = (child.data[0], child.data[1])

            # for node in self.levels[level-1]:
            #     (voronoi_x, voronoi_y) = node.original_data
            #     if voronoi_x.size > 0:
            #         potential_child_siblings = node.children + [child for sibling in node.siblings for child in sibling.children]
            #         potential_points = np.stack([child.point for child in potential_child_siblings])
            #         potential_distances = np.linalg.norm(potential_points[:,None,...] - voronoi_x[None,:,...], axis=-1)
            #         nearest_potential_child = np.argmin(potential_distances, axis=0)
            #         for (idx, child) in enumerate(potential_child_siblings):
            #             child_indices = nearest_potential_child == idx
            #             node_neighborhood_x = voronoi_x[child_indices, :]
            #             node_neighborhood_y = voronoi_y[child_indices, :]
            #             neighborhood_x = np.concatenate((child.data[0], node_neighborhood_x))
            #             neighborhood_y = np.concatenate((child.data[1], node_neighborhood_y))
            #             voronoi_x = voronoi_x[~child_indices, :]
            #             voronoi_y = voronoi_y[~child_indices, :]
            #             nearest_potential_child = nearest_potential_child[~child_indices]
            #             child.data = (neighborhood_x, neighborhood_y)
            #             child.original_data = (child.data[0].copy(), child.data[1].copy())

        self.nodes = [node for level in self.levels for node in level]
    
    @property
    def centroids(self):
        return np.stack([node.point for node in self.levels[-1]])

    @property
    def cluster_ys(self) -> List[Tensor]:
        ys = [node.data[1] for node in self.levels[-1]]
        return ys

    @property
    def cluster_mean_and_counts(self) -> Tuple[Tensor, Tensor]:
        means_and_counts = [
            (np.mean(node.data[1]), node.data[1].shape[0]) for node in self.levels[-1]
        ]
        dtype = self.levels[-1][0].data[1].dtype
        means, counts = zip(*means_and_counts)
        return means.astype(dtype)[..., None], counts.astype(dtype)[..., None]


    # def rebalance(self):
    #     for level in self.levels:
    #         for node in level:
    #             node.rebalanced_children = []
    #     for level in self.levels:
    #         for node in level:
    #             potential_parents = [node] + node.siblings
    #             potential_points = np.stack([parent.point for parent in potential_parents])
    #             for child in node.children:
    #                 distances = np.linalg.norm(potential_points - child.point[None,:], axis=0)
    #                 min_idx = np.argmin(distances)
    #                 child.parent = potential_parents[min_idx]
    #                 child.parent.rebalanced_children.append(child)
    #     for level in self.levels:
    #         for node in level:
    #             node.children = node.rebalanced_children
    #             del node.rebalanced_children
    #     for level in reversed(self.levels):

                    
                    
                    
                    
>>>>>>> a2ac5acf
<|MERGE_RESOLUTION|>--- conflicted
+++ resolved
@@ -29,90 +29,7 @@
         self.R_neighbors = R_neighbors
 
 
-<<<<<<< HEAD
-
 class CoverTree:
-=======
-class ModifiedCoverTree:
-    def __init__(
-        self,
-        distance: Callable,
-        data,
-        spatial_resolution: Optional[float] = None,
-        num_levels: Optional[int] = 1,
-        plotting: bool = False,
-    ):
-        self.distance = distance
-
-        x, y = data
-        x = tf.convert_to_tensor(x, dtype=x.dtype)
-        y = tf.convert_to_tensor(y, dtype=y.dtype)
-        data = (x, y)
-
-        root_mean = tf.reduce_mean(x, axis=-2)
-        root_distances = self.distance((root_mean, x))
-        max_radius = tf.reduce_max(root_distances)
-
-        if spatial_resolution is not None:
-            num_levels = math.ceil(math.log2(max_radius / spatial_resolution)) + 1
-            max_radius = spatial_resolution * (2 ** (num_levels - 1))
-
-        node = CoverTreeNode(root_mean, max_radius, None, data, plotting=plotting)
-        self.levels = [[] for _ in range(num_levels)]
-        self.levels[0].append(node)
-
-        for level in range(1, num_levels):
-            radius = max_radius / (2**level)
-            for node in self.levels[level - 1]:
-                active_x, active_y = node.data
-                balance_active_x, balance_active_y = node.data
-                while tf.shape(active_x)[0] > 0:
-                    point = (2 * active_x[0, ...] / 3) + (node.point / 3)
-                    distances = self.distance((point, active_x))
-                    indices = distances <= radius
-                    active_x = tf.boolean_mask(active_x, ~indices)
-                    active_y = tf.boolean_mask(active_y, ~indices)
-                    child = CoverTreeNode(point, radius, node, None, plotting=plotting)
-                    self.levels[level].append(child)
-                    node.children.append(child)
-                children = tf.stack([child.point for child in node.children])
-                if tf.size(balance_active_x) > 0:
-                    child_distances = tf.linalg.norm(children[:,None, ...] - balance_active_x[None,:, ...], axis=-1)
-                    nearest_child = tf.math.argmin(child_distances, axis=0)
-                    for idx, child in enumerate(node.children):
-                        child_indices = tf.equal(nearest_child, idx)
-                        neighborhood_x = tf.boolean_mask(balance_active_x, child_indices)
-                        neighborhood_y = tf.boolean_mask(balance_active_y, child_indices)
-                        balance_active_x = tf.boolean_mask(balance_active_x, ~child_indices)
-                        balance_active_y = tf.boolean_mask(balance_active_y, ~child_indices)
-                        nearest_child = tf.boolean_mask(nearest_child, ~child_indices)
-                        child.data = (neighborhood_x, neighborhood_y)
-                        if plotting:
-                            child.original_data = (neighborhood_x, neighborhood_y)
-        return None
-
-    @property
-    def centroids(self):
-        return tf.stack([node.point for node in self.levels[-1]])
-
-    @property
-    def cluster_ys(self) -> List[Tensor]:
-        ys = [node.data[1] for node in self.levels[-1]]
-        return ys
-
-    @property
-    def cluster_mean_and_counts(self) -> Tuple[Tensor, Tensor]:
-        means_and_counts = [
-            (tf.reduce_mean(node.data[1]), tf.shape(node.data[1])[0]) for node in self.levels[-1]
-        ]
-        dtype = self.levels[-1][0].data[1].dtype
-        means, counts = zip(*means_and_counts)
-        ctt = tf.convert_to_tensor
-        return ctt(means, dtype=dtype)[..., None], ctt(counts, dtype=dtype)[..., None]
-
-
-class SiblingAwareCoverTree:
->>>>>>> a2ac5acf
     def __init__(
         self,
         distance: Callable,
@@ -164,7 +81,6 @@
                         R_neighbor.data = (R_neighbor_x[~indices, :], R_neighbor_y[~indices, :])
                     child = CoverTreeNode(point, radius, parent, (neighborhood_x, neighborhood_y))
                     self.levels[level].append(child)
-<<<<<<< HEAD
                     parent.children.append(child)
             for parent in self.levels[level-1]:
                 potential_child_R_neighbors = [child for R_neighbor in parent.R_neighbors for child in R_neighbor.children]
@@ -191,35 +107,7 @@
                             child.original_data = (child.data[0].copy(), child.data[1].copy())
 
         self.nodes = [node for level in self.levels for node in level]
-=======
-                    node.children.append(child)
-            for node in self.levels[level-1]:
-                potential_child_siblings = node.children + [child for sibling in node.siblings for child in sibling.children]
-                for child in node.children:    
-                    child.siblings = [sibling for sibling in potential_child_siblings if np.linalg.norm(sibling.point - child.point) <= 4*radius]
-                    child.data = (child.data[0], child.data[1])
 
-            # for node in self.levels[level-1]:
-            #     (voronoi_x, voronoi_y) = node.original_data
-            #     if voronoi_x.size > 0:
-            #         potential_child_siblings = node.children + [child for sibling in node.siblings for child in sibling.children]
-            #         potential_points = np.stack([child.point for child in potential_child_siblings])
-            #         potential_distances = np.linalg.norm(potential_points[:,None,...] - voronoi_x[None,:,...], axis=-1)
-            #         nearest_potential_child = np.argmin(potential_distances, axis=0)
-            #         for (idx, child) in enumerate(potential_child_siblings):
-            #             child_indices = nearest_potential_child == idx
-            #             node_neighborhood_x = voronoi_x[child_indices, :]
-            #             node_neighborhood_y = voronoi_y[child_indices, :]
-            #             neighborhood_x = np.concatenate((child.data[0], node_neighborhood_x))
-            #             neighborhood_y = np.concatenate((child.data[1], node_neighborhood_y))
-            #             voronoi_x = voronoi_x[~child_indices, :]
-            #             voronoi_y = voronoi_y[~child_indices, :]
-            #             nearest_potential_child = nearest_potential_child[~child_indices]
-            #             child.data = (neighborhood_x, neighborhood_y)
-            #             child.original_data = (child.data[0].copy(), child.data[1].copy())
-
-        self.nodes = [node for level in self.levels for node in level]
-    
     @property
     def centroids(self):
         return np.stack([node.point for node in self.levels[-1]])
@@ -236,30 +124,4 @@
         ]
         dtype = self.levels[-1][0].data[1].dtype
         means, counts = zip(*means_and_counts)
-        return means.astype(dtype)[..., None], counts.astype(dtype)[..., None]
-
-
-    # def rebalance(self):
-    #     for level in self.levels:
-    #         for node in level:
-    #             node.rebalanced_children = []
-    #     for level in self.levels:
-    #         for node in level:
-    #             potential_parents = [node] + node.siblings
-    #             potential_points = np.stack([parent.point for parent in potential_parents])
-    #             for child in node.children:
-    #                 distances = np.linalg.norm(potential_points - child.point[None,:], axis=0)
-    #                 min_idx = np.argmin(distances)
-    #                 child.parent = potential_parents[min_idx]
-    #                 child.parent.rebalanced_children.append(child)
-    #     for level in self.levels:
-    #         for node in level:
-    #             node.children = node.rebalanced_children
-    #             del node.rebalanced_children
-    #     for level in reversed(self.levels):
-
-                    
-                    
-                    
-                    
->>>>>>> a2ac5acf
+        return means.astype(dtype)[..., None], counts.astype(dtype)[..., None]