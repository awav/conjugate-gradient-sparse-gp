--- conflicted
+++ resolved
@@ -303,12 +303,6 @@
         test_batch_size,
     )
 
-<<<<<<< HEAD
-    store_logs(Path(logdir, "train_mean.npy"), np.array(mean_train))
-    store_logs(Path(logdir, "test_mean.npy"), np.array(mean_test))
-    store_logs(Path(logdir, "train_variances.npy"), np.array(variances_train))
-    store_logs(Path(logdir, "test_variances.npy"), np.array(variances_test))
-=======
     m = int(model.inducing_variable.num_inducing)
     info = {
         "seed": obj.seed,
@@ -336,7 +330,6 @@
     store_as_npy(Path(logdir, "test_mean.npy"), np.array(mean_test))
     store_as_npy(Path(logdir, "train_variances.npy"), np.array(variances_train))
     store_as_npy(Path(logdir, "test_variances.npy"), np.array(variances_test))
->>>>>>> 1d6343b0
     click.echo("⭐⭐⭐ Script finished ⭐⭐⭐")
 
 
