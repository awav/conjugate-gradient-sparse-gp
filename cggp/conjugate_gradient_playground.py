import numpy as np
import gpflow
import tensorflow as tf
from conjugate_gradient import conjugate_gradient
import matplotlib.pyplot as plt


def conjugate_gradient_playground():
    seed = 1000
    tf.random.set_seed(seed)
    np.random.seed(seed)

    lengthscale = [0.2]
    variance = 0.555
<<<<<<< HEAD
    kernel = gpflow.kernels.SquaredExponential(lengthscales=lengthscale, variance=variance)
    # kernel = gpflow.kernels.Matern32(lengthscales=lengthscale, variance=variance)
    n = 1000
    m = n // 10
=======
    kernel = gpflow.kernels.RBF(lengthscales=lengthscale, variance=variance)
    n = 50
    m = 10
>>>>>>> ea851fd1
    x = np.linspace(1, m, n).reshape(-1, 1)
    y = np.cos(x) + 0.01 * np.random.randn(n, 1)
    y = y.T
    initial_solution = np.random.rand(1, n)
    error_threshold = 0.01
    max_iterations = 1000

    n_test = n * 10
    x_test = np.linspace(x.min(), x.max(), n_test).reshape(-1, 1)

    kxx = kernel(x)
    kxx_eig_vals, kxx_eig_vecs = tf.linalg.eigh(kxx)
    kxx_eig_vals = kxx_eig_vals.numpy().astype(np.float64)
    kxx_eig_vecs = kxx_eig_vecs.numpy().astype(np.float64)

    max_eig_val = kxx_eig_vals.max()
    min_eig_val = kxx_eig_vals.min()
    condition_number = max_eig_val / min_eig_val
    print(f"Eigenvalues: min={min_eig_val:0.4f}, max={max_eig_val:0.4f}")
    print(f"Condition number {condition_number:0.4f}")

    solution, stats = conjugate_gradient(kxx, y, initial_solution, error_threshold, max_iterations)

    solution_base = tf.linalg.solve(kxx, y.T)

    solution = solution.numpy().T
    solution_base = solution_base.numpy()

    cg_steps, cg_error = stats
    cg_steps = cg_steps.numpy()
    cg_error = cg_error.numpy()

    print(f"Conjugate gradient ran {cg_steps} iterations.")
    print(f"Conjugate gradient finished with {cg_error:0.4f} error.")

    error = np.mean((solution_base - solution) ** 2)
    print(f"Error comparing to the 'ground truth' solver: {error:0.4f}")

    k_test = kernel(x_test, x)
    f_test = k_test @ solution
    f_base_test = k_test @ solution_base

    figsize = (8, 12)
    fig, (ax1, ax2, ax3) = plt.subplots(3, 1, figsize=figsize)
    ax1.scatter(x, y, alpha=0.25)
    ax1.plot(x_test, f_base_test, alpha=0.5)
    ax1.plot(x_test, f_test, color="tab:blue")

    for i in range(n):
        ax2.plot(x_test, solution[i,0] * k_test[:,i], alpha=0.5)
    ax2.stem(x, solution, markerfmt=" ")

    for i in range(n):
        ax3.plot(x_test, solution_base[i,0] * k_test[:,i], alpha=0.5)
    ax3.stem(x, solution_base, markerfmt=" ")

    ax1.set_title("Data and regression curve")
    ax2.set_title("CG canonical basis functions and weights")
    ax3.set_title("Cholesky canonical basis functions and weights")
    ax1.set_ylabel("$f$ and $y$")
    ax2.set_ylabel("$v$ and $k(x,\cdot)$")
    ax3.set_ylabel("$v$ and $k(x,\cdot)$")
    ax1.set_xlabel("$x$")
    ax2.set_xlabel("$x$")
    ax3.set_xlabel("$x$")
    plt.tight_layout()
    plt.savefig("conjugate_gradient.pdf")
    plt.show()

    print()


if __name__ == "__main__":
    conjugate_gradient_playground()<|MERGE_RESOLUTION|>--- conflicted
+++ resolved
@@ -12,16 +12,10 @@
 
     lengthscale = [0.2]
     variance = 0.555
-<<<<<<< HEAD
     kernel = gpflow.kernels.SquaredExponential(lengthscales=lengthscale, variance=variance)
     # kernel = gpflow.kernels.Matern32(lengthscales=lengthscale, variance=variance)
-    n = 1000
-    m = n // 10
-=======
-    kernel = gpflow.kernels.RBF(lengthscales=lengthscale, variance=variance)
     n = 50
     m = 10
->>>>>>> ea851fd1
     x = np.linspace(1, m, n).reshape(-1, 1)
     y = np.cos(x) + 0.01 * np.random.randn(n, 1)
     y = y.T
